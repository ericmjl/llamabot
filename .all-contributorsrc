--- conflicted
+++ resolved
@@ -29,13 +29,15 @@
       ]
     },
     {
-<<<<<<< HEAD
       "login": "aidanbrewis",
       "name": "Aidan Brewis",
       "avatar_url": "https://avatars.githubusercontent.com/u/83365064?v=4",
       "profile": "https://github.com/aidanbrewis",
       "contributions": [
-=======
+        "code"
+      ]
+    },
+    {
       "login": "ericmjl",
       "name": "Eric Ma",
       "avatar_url": "https://avatars.githubusercontent.com/u/2631566?v=4",
@@ -43,7 +45,6 @@
       "contributions": [
         "ideas",
         "design",
->>>>>>> e687d4fb
         "code"
       ]
     }
